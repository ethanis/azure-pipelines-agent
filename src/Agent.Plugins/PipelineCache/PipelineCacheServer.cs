--- conflicted
+++ resolved
@@ -50,7 +50,6 @@
                     context.Output($"Cache with fingerprint `{getResult.Fingerprint}` already exists.");
                     return;
                 }
-                t
 
                 context.Output("Resolving path:");
                 Fingerprint pathFp = FingerprintCreator.EvaluateToFingerprint(context, workspaceRoot, pathSegments, FingerprintType.Path);
@@ -107,12 +106,8 @@
             Fingerprint[] fingerprints,
             string[] pathSegments,
             string cacheHitVariable,
-<<<<<<< HEAD
-            string workingDirectory,
+            string workspaceRoot,
             string dryRun,
-=======
-            string workspaceRoot,
->>>>>>> 741b67d0
             CancellationToken cancellationToken)
         {
             VssConnection connection = context.VssConnection;
