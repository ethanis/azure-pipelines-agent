// Copyright (c) Microsoft Corporation.
// Licensed under the MIT License.

using System;
using System.Diagnostics;
using System.IO;
using System.Linq;
using System.Runtime.ExceptionServices;
using System.Runtime.InteropServices;
using System.Threading;
using System.Threading.Tasks;
using Agent.Sdk;
using Microsoft.TeamFoundation.DistributedTask.WebApi;
using Microsoft.VisualStudio.Services.BlobStore.Common;
using Microsoft.VisualStudio.Services.BlobStore.WebApi;
using Microsoft.VisualStudio.Services.PipelineCache.WebApi;

namespace Agent.Plugins.PipelineCache
{
    public static class TarUtils
    {
        public const string TarLocationEnvironmentVariableName = "VSTS_TAR_EXECUTABLE";

        private readonly static bool isWindows = RuntimeInformation.IsOSPlatform(OSPlatform.Windows);
        private const string archive = "archive.tar";

        /// <summary>
        /// Will archive files in the input path into a TAR file.
        /// </summary>
        /// <returns>The path to the TAR.</returns>
        public static async Task<string> ArchiveFilesToTarAsync(
            AgentTaskPluginExecutionContext context,
            Fingerprint pathFingerprint,
            string tarWorkingDirectory,
            bool isWorkspaceContained,
            CancellationToken cancellationToken)
        {
            foreach (var inputPath in pathFingerprint.Segments)
            {
                if (File.Exists(inputPath))
                {
                    throw new DirectoryNotFoundException($"Please specify path to a directory, File path is not allowed. {inputPath} is a file.");
                }
            }

            var archiveFileName = CreateArchiveFileName();
            var archiveFile = Path.Combine(Path.GetTempPath(), archiveFileName);

            ProcessStartInfo processStartInfo = GetCreateTarProcessInfo(context, archiveFileName, tarWorkingDirectory);

            Action actionOnFailure = () =>
            {
                // Delete archive file.
                TryDeleteFile(archiveFile);
            };

            Func<Process, CancellationToken, Task> inputFilesTask =
                (process, ct) =>
                Task.Run(async () =>
                {
                    try
                    {
                        // If path segment is single directory outside of Pipeline.Workspace, inputPaths is simply `.`
                        var inputPaths = isWorkspaceContained ? 
                            pathFingerprint.Segments.Select(i => i.TrimEnd(Path.DirectorySeparatorChar, Path.AltDirectorySeparatorChar))
                            : new[]{ "." };

                        // Stream input paths to tar to avoid command length limitations
                        foreach (var inputPath in inputPaths)
                        {
                            await process.StandardInput.WriteLineAsync(inputPath);
                        }

                        process.StandardInput.BaseStream.Close();
                    }
                    catch (Exception e)
                    {
                        try
                        {
                            process.Kill();
                        }
                        catch { }
                        ExceptionDispatchInfo.Capture(e).Throw();
                    }
                });

            await RunProcessAsync(
                context,
                processStartInfo,
                inputFilesTask,
                actionOnFailure,
                cancellationToken);

            return archiveFile;
        }

        /// <summary>
        /// This will download the dedup into stdin stream while extracting the TAR simulataneously (piped). This is done by
        /// starting the download through a Task and starting the TAR/7z process which is reading from STDIN.
        /// </summary>
        /// <remarks>
        /// Windows will use 7z to extract the TAR file (only if 7z is installed on the machine and is part of PATH variables). 
        /// Non-Windows machines will extract TAR file using the 'tar' command'.
        /// </remarks>
        public static Task DownloadAndExtractTarAsync(
            AgentTaskPluginExecutionContext context,
            Manifest manifest,
            DedupManifestArtifactClient dedupManifestClient,
            string tarWorkingDirectory,
            CancellationToken cancellationToken)
        {
            ValidateTarManifest(manifest);

            DedupIdentifier dedupId = DedupIdentifier.Create(manifest.Items.Single(i => i.Path.EndsWith(archive, StringComparison.OrdinalIgnoreCase)).Blob.Id);

            // We now can simply specify the working directory as the tarball will contain paths relative to it
            ProcessStartInfo processStartInfo = GetExtractStartProcessInfo(context, tarWorkingDirectory);

            if (!Directory.Exists(tarWorkingDirectory))
            {
                Directory.CreateDirectory(tarWorkingDirectory);
            }

            Func<Process, CancellationToken, Task> downloadTaskFunc =
                (process, ct) =>
                Task.Run(async () =>
                {
                    try
                    {
                        await dedupManifestClient.DownloadToStreamAsync(dedupId, process.StandardInput.BaseStream, proxyUri: null, cancellationToken: ct);
                        process.StandardInput.BaseStream.Close();
                    }
                    catch (Exception e)
                    {
                        try
                        {
                            process.Kill();
                        }
                        catch { }
                        ExceptionDispatchInfo.Capture(e).Throw();
                    }
                });

            return RunProcessAsync(
                context,
                processStartInfo,
                downloadTaskFunc,
                () => { },
                cancellationToken);
        }

        internal static async Task RunProcessAsync(
            AgentTaskPluginExecutionContext context,
            ProcessStartInfo processStartInfo,
            Func<Process, CancellationToken, Task> additionalTaskToExecuteWhilstRunningProcess,
            Action actionOnFailure,
            CancellationToken cancellationToken)
        {
            using (var process = new Process())
            {
                process.StartInfo = processStartInfo;
                process.EnableRaisingEvents = true;

                try
                {
                    context.Debug($"Starting '{process.StartInfo.FileName}' with arguments '{process.StartInfo.Arguments}'...");
                    process.Start();
                }
                catch (Exception e)
                {
                    // couldn't start the process, so throw a slightly nicer message about required dependencies:
                    throw new InvalidOperationException($"Failed to start the required dependency '{process.StartInfo.FileName}'.  Please verify the correct version is installed and available on the path.", e);
                }

                // Our goal is to always have the process ended or killed by the time we exit the function.
                try
                {
                    await additionalTaskToExecuteWhilstRunningProcess(process, cancellationToken);
                    process.WaitForExit();

                    int exitCode = process.ExitCode;

                    if (exitCode == 0)
                    {
                        context.Output($"Process exit code: {exitCode}");
                    }
                    else
                    {
                        throw new Exception($"Process returned non-zero exit code: {exitCode}");
                    }
                }
                catch (Exception e)
                {
                    actionOnFailure();
                    ExceptionDispatchInfo.Capture(e).Throw();
                }
            }
        }

        private static void CreateProcessStartInfo(ProcessStartInfo processStartInfo, string processFileName, string processArguments, string processWorkingDirectory)
        {
            processStartInfo.FileName = processFileName;
            processStartInfo.Arguments = processArguments;
            processStartInfo.UseShellExecute = false;
            processStartInfo.RedirectStandardInput = true;
            processStartInfo.WorkingDirectory = processWorkingDirectory;
        }

        private static ProcessStartInfo GetCreateTarProcessInfo(AgentTaskPluginExecutionContext context, string archiveFileName, string tarWorkingDirectory)
        {
            var processFileName = GetTar(context);

            // If given the absolute path for the '-cf' option, the GNU tar fails. The workaround is to start the tarring process in the temp directory, and simply speficy 'archive.tar' for that option.
            // The list of input files is piped in through the 'additionalTaskToExecuteWhilstRunningProcess' parameter
            var processArguments = $"-cf \"{archiveFileName}\" -C \"{tarWorkingDirectory}\" -T -";

            if (context.IsSystemDebugTrue())
            {
                processArguments = "-v " + processArguments;
            }
            if (isWindows)
            {
                processArguments = "-h " + processArguments;
            }

            ProcessStartInfo processStartInfo = new ProcessStartInfo();
            // We want to create the archiveFile in temp folder, and hence starting the tar process from TEMP to avoid absolute paths in tar cmd line.
            CreateProcessStartInfo(processStartInfo, processFileName, processArguments, processWorkingDirectory: Path.GetTempPath()); 
            return processStartInfo;
        }

        private static string GetTar(AgentTaskPluginExecutionContext context)
        {
            // check if the user specified the tar executable to use:
            string location = Environment.GetEnvironmentVariable(TarLocationEnvironmentVariableName);
            return String.IsNullOrWhiteSpace(location) ? "tar" : location;
        }

        private static ProcessStartInfo GetExtractStartProcessInfo(AgentTaskPluginExecutionContext context, string tarWorkingDirectory)
        {
            string processFileName, processArguments;

            if (isWindows && CheckIf7ZExists())
            {
                processFileName = "7z";
<<<<<<< HEAD
                processArguments = $"x -si -aoa -o\"{tarWorkingDirectory}\" -ttar";
                if (IsSystemDebugTrue(context))
=======
                processArguments = $"x -si -aoa -o\"{targetDirectory}\" -ttar";
                if (context.IsSystemDebugTrue())
>>>>>>> f41d99d7
                {
                    processArguments = "-bb1 " + processArguments;
                }
            }
            else
            {
                processFileName = GetTar(context);
<<<<<<< HEAD
                // Instead of targetDirectory, we are providing . to tar, because the tar process is being started from workingDirectory.
                processArguments = $"-xf - -C .";
                if (IsSystemDebugTrue(context))
=======
                processArguments = $"-xf - -C ."; // Instead of targetDirectory, we are providing . to tar, because the tar process is being started from targetDirectory.
                if (context.IsSystemDebugTrue())
>>>>>>> f41d99d7
                {
                    processArguments = "-v " + processArguments;
                }
            }

            ProcessStartInfo processStartInfo = new ProcessStartInfo();
            // Tar is started in the working directory because the tarball contains paths relative to it
            CreateProcessStartInfo(processStartInfo, processFileName, processArguments, processWorkingDirectory: tarWorkingDirectory);
            return processStartInfo;
        }

        private static void ValidateTarManifest(Manifest manifest)
        {
            if (manifest == null || manifest.Items.Count() != 1 || !manifest.Items.Single().Path.EndsWith(archive, StringComparison.OrdinalIgnoreCase))
            {
                throw new ArgumentException($"Manifest containing a tar cannot have more than one item.");
            }
        }

        private static void TryDeleteFile(string fileName)
        {
            try
            {
                if (File.Exists(fileName))
                {
                    File.Delete(fileName);
                }
            }
            catch { }
        }

        private static string CreateArchiveFileName()
        {
            return $"{Guid.NewGuid().ToString("N")}_{archive}";
        }

<<<<<<< HEAD
        private static bool IsSystemDebugTrue(AgentTaskPluginExecutionContext context)
        {
            if (context.Variables.TryGetValue("system.debug", out VariableValue systemDebugVar))
            {
                return string.Equals(systemDebugVar?.Value, "true", StringComparison.OrdinalIgnoreCase);
            }
            return false;
        }

=======
>>>>>>> f41d99d7
        private static bool CheckIf7ZExists()
        {
            using (var process = new Process())
            {
                process.StartInfo.FileName = "7z";
                process.StartInfo.RedirectStandardError = true;
                process.StartInfo.RedirectStandardOutput = true;
                try
                {
                    process.Start();
                }
                catch
                {
                    return false;
                }
                return true;
            }
        }
    }
}<|MERGE_RESOLUTION|>--- conflicted
+++ resolved
@@ -243,13 +243,8 @@
             if (isWindows && CheckIf7ZExists())
             {
                 processFileName = "7z";
-<<<<<<< HEAD
                 processArguments = $"x -si -aoa -o\"{tarWorkingDirectory}\" -ttar";
-                if (IsSystemDebugTrue(context))
-=======
-                processArguments = $"x -si -aoa -o\"{targetDirectory}\" -ttar";
                 if (context.IsSystemDebugTrue())
->>>>>>> f41d99d7
                 {
                     processArguments = "-bb1 " + processArguments;
                 }
@@ -257,14 +252,9 @@
             else
             {
                 processFileName = GetTar(context);
-<<<<<<< HEAD
                 // Instead of targetDirectory, we are providing . to tar, because the tar process is being started from workingDirectory.
                 processArguments = $"-xf - -C .";
-                if (IsSystemDebugTrue(context))
-=======
-                processArguments = $"-xf - -C ."; // Instead of targetDirectory, we are providing . to tar, because the tar process is being started from targetDirectory.
                 if (context.IsSystemDebugTrue())
->>>>>>> f41d99d7
                 {
                     processArguments = "-v " + processArguments;
                 }
@@ -301,18 +291,6 @@
             return $"{Guid.NewGuid().ToString("N")}_{archive}";
         }
 
-<<<<<<< HEAD
-        private static bool IsSystemDebugTrue(AgentTaskPluginExecutionContext context)
-        {
-            if (context.Variables.TryGetValue("system.debug", out VariableValue systemDebugVar))
-            {
-                return string.Equals(systemDebugVar?.Value, "true", StringComparison.OrdinalIgnoreCase);
-            }
-            return false;
-        }
-
-=======
->>>>>>> f41d99d7
         private static bool CheckIf7ZExists()
         {
             using (var process = new Process())
