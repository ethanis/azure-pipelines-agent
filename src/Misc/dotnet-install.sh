--- conflicted
+++ resolved
@@ -471,11 +471,7 @@
     local specific_version="${4//[$'\t\r\n']}"
 
     local distro_specific_osname
-<<<<<<< HEAD
-    distro_specific_osname="$(get_distro_specific_os_name)" || return 1
-=======
     distro_specific_osname="$(get_legacy_os_name)" || return 1
->>>>>>> 519b3abb
 
     local legacy_download_link=null
     if [ "$shared_runtime" = true ]; then
